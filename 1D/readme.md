# 1D
<<<<<<< HEAD
**generate_dataset.py** must be runned from 2D folder to correctly create the output directories.
The data that is obtained as an output can be found here: https://huggingface.co/datasets/isuarez/pde_collection.
All the variables used to obtain the dataset.h5 file can be found in the metadata.json file.
In KS, the first 200-500 steps of the trajectory will be the transitional phase, after that the chaotic attractor is reached.

=======

To generate datasets in one dimension, run **`generate_dataset.py`** from within the `1D/` folder.  
This ensures that the output directories are created correctly.

The resulting datasets can be found at:  
[https://huggingface.co/datasets/isuarez/pde_collection](https://huggingface.co/datasets/isuarez/pde_collection)

All the variables used to obtain the dataset.h5 file can be found in the metadata.json file.

In KS, the first 200-500 steps of the trajectory will be the transitional phase, after that the chaotic attractor is reached.

>>>>>>> cdc85213
Carefull: KdV solution explodes from some simulations. dataset_stats.py has been corrected to ignore this simulations when running the mean and std of the data. But user of the data must take it into account.<|MERGE_RESOLUTION|>--- conflicted
+++ resolved
@@ -1,11 +1,4 @@
 # 1D
-<<<<<<< HEAD
-**generate_dataset.py** must be runned from 2D folder to correctly create the output directories.
-The data that is obtained as an output can be found here: https://huggingface.co/datasets/isuarez/pde_collection.
-All the variables used to obtain the dataset.h5 file can be found in the metadata.json file.
-In KS, the first 200-500 steps of the trajectory will be the transitional phase, after that the chaotic attractor is reached.
-
-=======
 
 To generate datasets in one dimension, run **`generate_dataset.py`** from within the `1D/` folder.  
 This ensures that the output directories are created correctly.
@@ -17,5 +10,4 @@
 
 In KS, the first 200-500 steps of the trajectory will be the transitional phase, after that the chaotic attractor is reached.
 
->>>>>>> cdc85213
 Carefull: KdV solution explodes from some simulations. dataset_stats.py has been corrected to ignore this simulations when running the mean and std of the data. But user of the data must take it into account.